{
	"type": "module",
	"scripts": {
		"dev": "npm run build -- --sourcemap=inline --watch",
		"build": "esbuild js/widget.ts --minify --external:fs --external:path --format=esm --bundle --outdir=src/ipyniivue/static",
		"lint": "biome ci .",
		"fix": "biome check --fix .",
		"typecheck": "tsc"
	},
	"dependencies": {
		"@anywidget/types": "^0.2.0",
		"@niivue/niivue": "^0.48.0"
	},
	"devDependencies": {
		"@biomejs/biome": "^1.9.4",
<<<<<<< HEAD
		"esbuild": "^0.24.0",
		"typescript": "^5.7.2"
=======
		"esbuild": "^0.24.2",
		"typescript": "^5.6.3"
>>>>>>> 7a7e70cb
	}
}<|MERGE_RESOLUTION|>--- conflicted
+++ resolved
@@ -13,12 +13,7 @@
 	},
 	"devDependencies": {
 		"@biomejs/biome": "^1.9.4",
-<<<<<<< HEAD
-		"esbuild": "^0.24.0",
-		"typescript": "^5.7.2"
-=======
 		"esbuild": "^0.24.2",
-		"typescript": "^5.6.3"
->>>>>>> 7a7e70cb
+    "typescript": "^5.7.2"
 	}
 }