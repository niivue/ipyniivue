{
 "cells": [
  {
   "cell_type": "code",
   "execution_count": null,
   "metadata": {},
   "outputs": [],
   "source": [
<<<<<<< HEAD
    "from pathlib import Path\n",
    "from ipyniivue import NiiVue, download_dataset\n",
    "import ipyniivue\n",
    "\n",
    "# GitHub API URL for the base folder\n",
    "BASE_API_URL = \"https://api.github.com/repos/niivue/niivue/contents/packages/niivue/demos/images\"\n",
    "DATA_FOLDER = Path(ipyniivue.__file__).parent / \"images\""
   ]
  },
  {
   "cell_type": "code",
   "execution_count": null,
   "metadata": {},
   "outputs": [],
   "source": [
    "# Downloads all data for examples\n",
    "download_dataset(f\"{BASE_API_URL}\", DEST_FOLDER)"
=======
    "!mkdir -p ../images/\n",
    "path = \"https://github.com/niivue/niivue/raw/main/demos/images/\"\n",
    "!wget {path}narps-4735_50GV-hypo1_unthresh.nii.gz -P ../images/\n",
    "!wget {path}narps-4965_9U7M-hypo1_unthresh.nii.gz -P ../images/\n",
    "!wget {path}mni152.nii.gz -P ../images/"
>>>>>>> 3b9247e8
   ]
  },
  {
   "cell_type": "code",
   "execution_count": null,
   "metadata": {},
   "outputs": [],
   "source": [
<<<<<<< HEAD
    "# based on https://niivue.github.io/niivue/features/additive.voxels.html\n",
    "\n",
    "volumes = [\n",
    "    {   \"path\": DATA_FOLDER / \"mni152.nii.gz\" },\n",
=======
    "from ipyniivue import NiiVue\n",
    "\n",
    "# based on https://niivue.github.io/niivue/features/additive.voxels.html\n",
    "\n",
    "volumes = [\n",
    "    {\"path\": \"../images/mni152.nii.gz\"},\n",
>>>>>>> 3b9247e8
    "    {\n",
    "        \"path\": DATA_FOLDER / \"narps-4965_9U7M-hypo1_unthresh.nii.gz\",\n",
    "        \"colormap\": \"red\",\n",
    "        \"cal_min\": 2,\n",
    "        \"cal_max\": 4,\n",
    "    },\n",
    "    {\n",
    "        \"path\": DATA_FOLDER / \"narps-4735_50GV-hypo1_unthresh.nii.gz\",\n",
    "        \"colormap\": \"green\",\n",
    "        \"cal_min\": 2,\n",
    "        \"cal_max\": 4,\n",
    "    },\n",
    "]\n",
    "nv = NiiVue(\n",
    "    back_color=(1, 1, 1, 1),\n",
    "    show_3D_crosshair=True,\n",
    "    is_colorbar=True,\n",
    ")\n",
    "nv.load_volumes(volumes)\n",
    "nv"
   ]
  },
  {
   "cell_type": "code",
   "execution_count": null,
   "metadata": {},
   "outputs": [],
   "source": [
    "import ipywidgets\n",
    "\n",
    "nv.volumes[0].colorbar_visible = False\n",
    "sred = ipywidgets.FloatSlider(min=0.1, max=0.4, step=0.01, value=0.2)\n",
    "ipywidgets.link((sred, \"value\"), (nv.volumes[1], \"cal_min\"))\n",
    "sgreen = ipywidgets.FloatSlider(min=0.1, max=0.4, step=0.01, value=0.2)\n",
    "ipywidgets.link((sgreen, \"value\"), (nv.volumes[2], \"cal_min\"))\n",
    "ipywidgets.HBox([sred, sgreen])"
   ]
  }
 ],
 "metadata": {
  "kernelspec": {
   "display_name": "Python 3 (ipykernel)",
   "language": "python",
   "name": "python3"
  },
  "language_info": {
   "codemirror_mode": {
    "name": "ipython",
    "version": 3
   },
   "file_extension": ".py",
   "mimetype": "text/x-python",
   "name": "python",
   "nbconvert_exporter": "python",
   "pygments_lexer": "ipython3",
<<<<<<< HEAD
   "version": "3.11.6"
=======
   "version": "3.12.3"
  },
  "widgets": {
   "application/vnd.jupyter.widget-state+json": {
    "state": {},
    "version_major": 2,
    "version_minor": 0
   }
>>>>>>> 3b9247e8
  }
 },
 "nbformat": 4,
 "nbformat_minor": 4
}<|MERGE_RESOLUTION|>--- conflicted
+++ resolved
@@ -6,7 +6,6 @@
    "metadata": {},
    "outputs": [],
    "source": [
-<<<<<<< HEAD
     "from pathlib import Path\n",
     "from ipyniivue import NiiVue, download_dataset\n",
     "import ipyniivue\n",
@@ -24,13 +23,6 @@
    "source": [
     "# Downloads all data for examples\n",
     "download_dataset(f\"{BASE_API_URL}\", DEST_FOLDER)"
-=======
-    "!mkdir -p ../images/\n",
-    "path = \"https://github.com/niivue/niivue/raw/main/demos/images/\"\n",
-    "!wget {path}narps-4735_50GV-hypo1_unthresh.nii.gz -P ../images/\n",
-    "!wget {path}narps-4965_9U7M-hypo1_unthresh.nii.gz -P ../images/\n",
-    "!wget {path}mni152.nii.gz -P ../images/"
->>>>>>> 3b9247e8
    ]
   },
   {
@@ -39,19 +31,10 @@
    "metadata": {},
    "outputs": [],
    "source": [
-<<<<<<< HEAD
     "# based on https://niivue.github.io/niivue/features/additive.voxels.html\n",
     "\n",
     "volumes = [\n",
     "    {   \"path\": DATA_FOLDER / \"mni152.nii.gz\" },\n",
-=======
-    "from ipyniivue import NiiVue\n",
-    "\n",
-    "# based on https://niivue.github.io/niivue/features/additive.voxels.html\n",
-    "\n",
-    "volumes = [\n",
-    "    {\"path\": \"../images/mni152.nii.gz\"},\n",
->>>>>>> 3b9247e8
     "    {\n",
     "        \"path\": DATA_FOLDER / \"narps-4965_9U7M-hypo1_unthresh.nii.gz\",\n",
     "        \"colormap\": \"red\",\n",
@@ -107,9 +90,6 @@
    "name": "python",
    "nbconvert_exporter": "python",
    "pygments_lexer": "ipython3",
-<<<<<<< HEAD
-   "version": "3.11.6"
-=======
    "version": "3.12.3"
   },
   "widgets": {
@@ -118,7 +98,6 @@
     "version_major": 2,
     "version_minor": 0
    }
->>>>>>> 3b9247e8
   }
  },
  "nbformat": 4,
