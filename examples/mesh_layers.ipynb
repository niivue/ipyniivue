--- conflicted
+++ resolved
@@ -7,7 +7,6 @@
    "metadata": {},
    "outputs": [],
    "source": [
-<<<<<<< HEAD
     "from pathlib import Path\n",
     "from ipyniivue import NiiVue, download_dataset\n",
     "import ipyniivue\n",
@@ -26,13 +25,6 @@
    "source": [
     "# Downloads all data for examples\n",
     "download_dataset(f\"{BASE_API_URL}\", DEST_FOLDER)"
-=======
-    "!mkdir -p ../images/\n",
-    "path = \"https://github.com/niivue/niivue/raw/main/demos/images/\"\n",
-    "!wget {path}BrainMesh_ICBM152.lh.mz3 -P ../images/\n",
-    "!wget {path}CIT168.mz3 -P ../images/\n",
-    "!wget {path}BrainMesh_ICBM152.lh.motor.mz3 -P ../images/"
->>>>>>> 3b9247e8
    ]
   },
   {
@@ -79,17 +71,6 @@
    "source": [
     "nv.meshes[0].rgba255 = [200, 200, 200, 0]"
    ]
-<<<<<<< HEAD
-=======
-  },
-  {
-   "cell_type": "code",
-   "execution_count": null,
-   "id": "811a654f",
-   "metadata": {},
-   "outputs": [],
-   "source": []
->>>>>>> 3b9247e8
   }
  ],
  "metadata": {
@@ -108,9 +89,6 @@
    "name": "python",
    "nbconvert_exporter": "python",
    "pygments_lexer": "ipython3",
-<<<<<<< HEAD
-   "version": "3.11.6"
-=======
    "version": "3.12.3"
   },
   "widgets": {
@@ -119,7 +97,6 @@
     "version_major": 2,
     "version_minor": 0
    }
->>>>>>> 3b9247e8
   }
  },
  "nbformat": 4,
